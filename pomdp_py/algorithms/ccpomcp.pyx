# cython: language_level=3

from __future__ import annotations
cimport cython
from libc.math cimport log, sqrt, abs
import math
cimport numpy as cnp
import numpy as np
from pomdp_py.algorithms.po_uct cimport QNode, ActionPrior
from pomdp_py.algorithms.pomcp cimport POMCP
from pomdp_py.framework.basics cimport PolicyModel, Action, Agent, State, Observation
from pomdp_py.framework.generalization cimport (
    Response,
    ResponseAgent,
    sample_generative_model_with_response
)
from pomdp_py.representations.distribution.particles cimport Particles
from pomdp_py.utils import typ
from pomdp_py.utils.cvec cimport Vector
from typing import Optional
cnp.import_array()


cdef double NEG_INFINITY = <double> -1e10
cdef double POS_INFINITY = <double> 1e10


cdef class CostModel:
    """
    A CostModel models the distribution :math:`\Pr(c|s,a,s')` where
    :math:`c\in\mathbb{C}`.
    """

    def probability(
        self,
        cost: float | Vector,
        state: State,
        action: Action,
        next_state: State
    ) -> float:
        """
        probability(self, cost, state, action, next_state)
        Returns the probability of :math:`\Pr(c|s,a,s')`.

        Args:
            cost (float or ~pomdp_py.framework.generalization.Vector): the cost :math:`c`
            state (~pomdp_py.framework.basics.State): the state :math:`s`
            action (~pomdp_py.framework.basics.Action): the action :math:`a`
            next_state (State): the next state :math:`s'`

        Returns:
            float: the probability :math:`\Pr(c|s,a,s')`
        """
        raise NotImplementedError

    def sample(
        self,
        state: State,
        action: Action,
        next_state: State,
        **kwargs,
    ) -> float | Vector:
        """
        sample(self, state, action, next_state)
        Returns a cost randomly sampled according to the
        distribution of this cost model. This is required for cost-aware planners.

        Args:
            state (~pomdp_py.framework.basics.State): the next state :math:`s`
            action (~pomdp_py.framework.basics.Action): the action :math:`a`
            next_state (State): the next state :math:`s'`

        Returns:
            float or ~pomdp_py.framework.generalization.Vector: the cost :math:`c`
        """
        raise NotImplementedError

    def argmax(self, state: State, action: Action, next_state: State) -> float | Vector:
        """
        argmax(self, state, action, next_state)
        Returns the most likely cost. This is optional.
        """
        raise NotImplementedError

    def get_distribution(self, state: State, action: Action, next_state: State):
        """
        get_distribution(self, state, action, next_state)
        Returns the underlying distribution of the model.
        """
        raise NotImplementedError


cdef class CCQNode(QNode):
    def __init__(
        self,
        num_visits: int,
        value: float,
        cost_value: list[float],
    ) -> None:
        super().__init__(num_visits=num_visits, value=value)
        if len(cost_value) == 0:
            raise ValueError("len(cost_value) must be positive.")
        self._cost_value = Vector(cost_value)
        self._avg_cost_value = Vector.null(self._cost_value.len())

    @property
    def avg_cost_value(self) -> Vector:
        """
        The average cost value (Vector).
        """
        return self._avg_cost_value

    @avg_cost_value.setter
    def avg_cost_value(self, avg_cost_value: Vector) -> None:
        if not isinstance(avg_cost_value, Vector):
            raise TypeError(
                "avg_cost_value must be type Vector, "
                f"but got {type(avg_cost_value)}."
            )
        self._avg_cost_value = avg_cost_value.copy()

    @property
    def cost_value(self) -> Vector:
        """
        The cost value.
        """
        return self._cost_value

    @cost_value.setter
    def cost_value(self, cost_value: Vector) -> None:
        if not isinstance(cost_value, Vector):
            raise TypeError(
                "cost_value must be type Vector, "
                f"but got {type(cost_value)}."
            )
        self._cost_value = cost_value.copy()

    def __str__(self) -> str:
        return (
            typ.red("CCQNode")
            + f"(n={self.num_visits}, v={self.value:.3f}, c={self.cost_value} "
            + f"c_bar={self.avg_cost_value} | children=[{', '.join(list(self.children.keys()))}])"
        )

cdef class _CCPolicyActionData:
    """
    A data structure used internally within _CCPolicyModel. Stores the probability, cost
    value, and average cost value for a particular CCQNode.
    """
    def __init__(self, double prob, Vector cost_value, Vector avg_cost_value):
        self._prob = prob
        self._cost_value = cost_value
        self._avg_cost_value = avg_cost_value

    @property
    def prob(self) -> float:
        """The probability of a corresponding action."""
        return self._prob

    @property
    def cost_value(self) -> Vector:
        """The cost value for a corresponding action."""
        return self._cost_value

    @property
    def avg_cost_value(self) -> Vector:
        """The average cost value for a corresponding action."""
        return self._avg_cost_value

    def __str__(self) -> str:
        return (
            f"prob: {self._prob}, cost: {self._cost_value}, "
            f"avg_cost: {self._avg_cost_value}"
        )


cdef class _CCPolicyModel(PolicyModel):
    """
    A derived policy class used internally within the CCPOMCP algorithm for sampling
    actions and updating the cost constraint.
    """
    def __init__(self) -> None:
        super().__init__()
        self._data = dict()
        self.clear()

    cdef bint _total_prob_is_not_one(_CCPolicyModel self):
        return self._prob_sum != 1.0

    cpdef void add(_CCPolicyModel self, Action action, double prob, CCQNode node):
        """
        Adds an action, its probability, and appropriate information from a CCQNode. 
        This method also raises an exception if the sum of the probabilities sum over
        1.
        
        Args:
            action (Action): The action. 
            prob (double): The probability. 
            node (CCQNode): The CCQNode.
        """
        self._data[action] = _CCPolicyActionData(
            prob=prob,
            cost_value=node.cost_value,
            avg_cost_value=node.avg_cost_value
        )
        self._prob_sum += prob
        if self._prob_sum > 1.0:
            error_str = ""
            for action, datum in self._data.items():
                error_str += f"  action={action} | datum={datum}\n"
            raise RuntimeError(
                "Too much actions were added. "
                f"The probability sum {self._prob_sum} is greater than one! "
                "Actions added:\n"
                + error_str
            )

    cpdef void clear(_CCPolicyModel self):
        """Clears the internal data structures."""
        self._data.clear()
        self._prob_sum = 0.0

    cpdef Vector action_avg_cost(_CCPolicyModel self, Action action):
        """
        Returns the average cost value for a given action.
        
        Args:
            action (Action): The action.

        Returns:
            The average cost value (Vector).
        """
        if self._total_prob_is_not_one():
            raise RuntimeError(
                "Tried to get action avg cost when total probability != 1.0."
            )
        if action not in self._data:
            raise KeyError(f"The action {action} is not exist in this policy model.")
        return self._data[action].cost_value

    cpdef Vector action_cost_value(_CCPolicyModel self, Action action):
        """
        Returns the cost value for a given action.

        Args:
            action (Action): The action.

        Returns:
            The cost value (Vector).
        """
        if self._total_prob_is_not_one():
            raise RuntimeError(
                "Tried to get action cost value when total probability != 1.0."
            )
        if action not in self._data:
            raise KeyError(f"The action {action} is not exist in this policy model.")
        return self._data[action].avg_cost_value

    cdef public float probability(_CCPolicyModel self, Action action, State state):
        """
        Returns the probability for a given action.

        Args:
            action (Action): The action.
            state (State): Currently ignored.

        Returns:
            The probability (float).
        """
        if self._total_prob_is_not_one():
            raise RuntimeError(
                "Tried to get action probability when total probability != 1.0."
            )
        if action not in self._data:
            raise KeyError(f"The action {action} is not exist in this policy model.")
        return self._data[action].prob

    cdef public Action sample(_CCPolicyModel self, State state):
        """
        Samples an action using the underlying probability distribution.
        
        Args:
            state (State): Currently ignored.

        Returns:
            The sampled action (Action).
        """
        if self._prob_sum != 1.0:
            raise RuntimeError("Tried to sample with a total probability != 1.0.")

        if len(self._data) == 1:
            return list(self._data.keys())[0]
        return np.random.choice(np.array(list(self._data.keys()), dtype=object))

    def get_all_actions(
        self,
        state: Optional[State] = None,
        history: Optional[tuple] = None
    ):
        """
        Returns all the stored actions.

        Args:
            state (State): Currently ignored.
            history (tuple): Currently ignored.

        Returns:
            The list of actions (list[Action]).
        """
        return list(self._data.keys())


cdef class CCPOMCP(POMCP):
    """
    The cost-constrained POMCP (CCPOMCP) is POMCP + cost constraints.
    The current implementation assumes the cost constraint is 1D.
    """

    def __init__(
        self,
        r_diff: float,
        tau: float,
        alpha_n: float,
        cost_constraint: list[float] | float,
        clip_lambda: bool = True,
        nu: float = 1.0,
        max_depth: int = 5,
        planning_time: float = -1.0,
        num_sims: int = -1,
        discount_factor: float = 0.9,
        exploration_const: float = math.sqrt(2.0),
        num_visits_init: int = 0,
        value_init: int = 0,
        cost_value_init: Optional[list[float] | float] = None,
        use_random_lambda: bool = True,
        rollout_policy: Optional[PolicyModel] = None,
        action_prior: Optional[ActionPrior] = None,
        show_progress: bool = False,
        pbar_update_interval: int = 5
    ):
        super(CCPOMCP, self).__init__(
            max_depth=max_depth,
            planning_time=planning_time,
            num_sims=num_sims,
            discount_factor=discount_factor,
            exploration_const=exploration_const,
            num_visits_init=num_visits_init,
            value_init=value_init,
            rollout_policy=rollout_policy,
            action_prior=action_prior,
            show_progress=show_progress,
            pbar_update_interval=pbar_update_interval
        )
        # Sanity checks and set the parameters.
        if not isinstance(r_diff, float):
            raise TypeError(f"r_diff must be type float, but got {type(r_diff)}.")
        if r_diff < 0.0:
            raise ValueError("r_diff must be a non-negative float.")
        if not isinstance(tau, float):
            raise TypeError(f"tau must be type float, but got {type(tau)}.")
        if not isinstance(alpha_n, float):
            raise TypeError(f"alpha_n must be type float, but got {type(alpha_n)}.")
        if alpha_n < 0.0 or 1.0 < alpha_n:
            raise ValueError("alpha_n must be in range [0.0, 1.0].")
        if not isinstance(cost_constraint, (list, float)):
            raise TypeError(
                "cost_constraint must be a Vector or float "
                f"but got type {type(cost_constraint)}."
            )
        if not isinstance(clip_lambda, bool):
            raise TypeError(
                f"clip_lambda must be a Boolean, but got type {type(clip_lambda)}."
            )
        if not isinstance(nu, float):
            raise TypeError(f"nu must be type float, but got {type(nu)}.")
        if not isinstance(use_random_lambda, bool):
            raise TypeError(
                "use_random_lambda must be type bool, "
                f"but got {type(use_random_lambda)}."
            )

        if cost_value_init is not None:
            if not isinstance(cost_value_init, (list, float)):
                raise TypeError(
                    "cost_value_init must be type Vector or float, "
                    f"but got {type(cost_value_init)}."
                )
            if type(cost_value_init) != type(cost_constraint):
                raise TypeError(
                    "cost_value_init and cost_constraint must be the same type."
                )

        # Initialize lambda, cost constraint, and cost value init.
        if isinstance(cost_constraint, list):
            if len(cost_value_init) != len(cost_value_init):
                raise ValueError(
                    "The cost constraint and cost value init must have the same length."
                )
        else:
            cost_constraint = [cost_constraint]
            cost_value_init = [cost_value_init] if cost_value_init is not None else [0.0]

        self._n_constraints = len(cost_constraint)
        self._lambda = Vector.null(self._n_constraints)
        self._cost_value_init = list(cost_value_init)
        self._cost_constraint = Vector(cost_constraint)
        self._r_diff = <double> r_diff
        self._tau = <double> tau
        self._alpha_n = <double> alpha_n
        self._clip_lambda = <bint> clip_lambda
        self._nu = <double> nu
        self._use_random_lambda = <bint> use_random_lambda

        # Initialize buffers.
        self._Q_lambda = Vector()
        self._Action_UCB = Vector()
        self._greedy_policy_model = _CCPolicyModel()

    cpdef public Action plan(CCPOMCP self, Agent agent):
        """
        Determines the next action to perform.
        
        Args:
            agent (ResponseAgent): The agent used to plan. 

        Returns:
            The next action.
        """
        cdef Action action
        cdef double time_taken
        cdef int sims_count

        if not isinstance(agent.belief, Particles):
            raise TypeError(
                "Agent's belief is not represented in particles. "
                "CCPOMCP not usable. Please convert it to particles."
            )

        if self._rollout_policy is None:
            raise ValueError(
                "rollout_policy unset. Please call set_rollout_policy, "
                "or pass in a rollout_policy upon initialization."
            )

        if not isinstance(agent, ResponseAgent):
            raise TypeError(
                f"agent must be type ResponseAgent, but got type {type(agent)}."
            )

        # Set the current agent being used for planning.
        self._agent = agent
        self._null_response = self._agent.response_model.null_response()
        if not hasattr(self._agent, "tree"):
            self._agent.add_attr("tree", None)

        # Then get the policy distribution, sample from it,
        # and update the cost constraint.
        action, time_taken, sims_count = self._search()
        self._update_cost_constraint(action)

        # Update stats.
        self._last_num_sims = sims_count
        self._last_planning_time = time_taken

        return action

    cpdef QNode _create_qnode(
        self,
        tuple qnode_params = tuple()
    ):
        cdef int num_visits_init
        cdef double value_init
        cdef list[float] cost_value_init

        if len(qnode_params) == 3:
            # Expand the tuple and set the new CCQNode.
            num_visits_init, value_init, cost_value_init = qnode_params
            return CCQNode(num_visits_init, value_init, cost_value_init)

        return CCQNode(self._num_visits_init, self._value_init, self._cost_value_init)

    @cython.boundscheck(False)
    @cython.wraparound(False)
    cpdef void _greedy_policy(
        CCPOMCP self,
        VNode vnode,
        double explore_const,
        double nu,
    ):
        cdef list[Action] action_list = list(vnode.children.keys())
        cdef int n_actions = len(action_list)

        if n_actions == 0:
            raise RuntimeError("The vnode has no visited actions?!")

        # Compute Q_lambda.
        cdef double n_ccqnode_visits
        cdef double logN = log(<double> vnode.num_visits + 1)
<<<<<<< HEAD
        cdef double q_value
        cdef Vector Q_lambda, Action_UCB
=======
        cdef double q_value = 0.
        cdef double action_ucb = 0.
>>>>>>> 900b6a8e
        cdef CCQNode ccqnode
        cdef Action action
        cdef int i = 0

        if n_actions == 0:
            raise RuntimeError("The number of actions is 0?")

        if n_actions == self._Q_lambda.len():
            self._Q_lambda.zeros()
            self._Action_UCB.zeros()
        else:
            self._Q_lambda.resize(n_actions)
            self._Action_UCB.resize(n_actions)

        for i in range(n_actions):
            ccqnode = vnode[action_list[i]]
            q_value = ccqnode.value - self._lambda.dot(ccqnode.cost_value)

            if ccqnode.num_visits > 0:
                n_ccqnode_visits = <double> ccqnode.num_visits + 1.0
                q_value += _compute_visits_ratio(
                    logN,
                    n_ccqnode_visits,
                    explore_const
                )
                action_ucb = _compute_visits_ratio(
                    log(n_ccqnode_visits),
                    n_ccqnode_visits,
                    1.0
                )
                self._Action_UCB.set(i, action_ucb)
            self._Q_lambda.set(i, q_value)

        # Compute a*, the best action(s).
        cdef list[Action] best_action_list = list()
        cdef int best_q_index = self._Q_lambda.argmax()
        cdef double best_ucb_add = self._Action_UCB.get(best_q_index)
        cdef double best_q_lambda = self._Q_lambda.get(best_q_index)
        cdef double ucb_add, q_value_diff
        cdef bint add_to_best_action_list = False

        q_value = 0.0

        for i in range(n_actions):
            q_value = self._Q_lambda.get(i)

            if q_value == best_q_lambda:
                add_to_best_action_list = True

            else:
                q_value_diff = abs(q_value - best_q_lambda)
                ucb_add = nu * (self._Action_UCB.get(i) + best_ucb_add)
                # The original statement also checks the condition:
                #   "action not in best_action_list"
                # But since actions in the list are unique, we do not need to perform it.
                if q_value_diff <= ucb_add:
                    add_to_best_action_list = True

            if add_to_best_action_list:
                best_action_list.append(action_list[i])

        # Find the policy.
        cdef int n_best_actions = len(best_action_list)
        cdef int action_min_idx, action_max_idx
        cdef Action action_max, action_min
        cdef CCQNode ccqnode_min, ccqnode_max
        cdef double cost_constraint_scalar = self._cost_constraint.get(0)
        cdef double max_cost_value, min_cost_value, min_prob, cost_value
        cdef dict[Action, _CCPolicyActionData] data

        self._greedy_policy_model.clear()

        if n_best_actions == 0:
            raise RuntimeError("No best actions were found?!")

        elif n_best_actions == 1:
            action = best_action_list[0]
            self._greedy_policy_model.add(action, 1.0, vnode[action])

        else:
            # TODO: Implement linear programming to handle multiple constraints.
            #       The code below can only handle ONE constraint.
            if self._cost_constraint.len() > 1:
                raise NotImplementedError(
                    f"This algorithm can only handle one constraint for now."
                )
            # if self._lambda[0] <= 0.0:
            #     raise RuntimeError(
            #         "The scalar lambda must be positive to continue. "
            #         "See the Appendix G in the Supplementary Materials for the paper "
            #         "titled 'Monte-Carlo Tree Search for Constrained POMDPs' "
            #         "by Lee et. al (2018)."
            #     )

            # Find a_max and a_min, the actions with the max and min scalar costs
            # from the list of best actions.
            max_cost_value = NEG_INFINITY
            min_cost_value = POS_INFINITY

            for i in range(n_best_actions):
                cost_value = _get_ccqnode_scalar_cost(vnode, best_action_list[i])

                if cost_value < min_cost_value:
                    action_min_idx = i
                    min_cost_value = cost_value

                if cost_value > max_cost_value:
                    action_max_idx = i
                    max_cost_value = cost_value

            # Sanity checks.
            if max_cost_value == NEG_INFINITY:
                raise RuntimeError(
                    f"Max cost value ({max_cost_value}) must be more than {NEG_INFINITY}. "
                    f"Note: there are {n_best_actions} best actions. An error exists!"
                )
            if min_cost_value == POS_INFINITY:
                raise RuntimeError(
                    f"Min cost value ({min_cost_value}) must be less than {POS_INFINITY}. "
                    f"Note: there are {n_best_actions} best actions. An error exists!"
                )

            if (
                max_cost_value <= cost_constraint_scalar
                or action_min_idx == action_max_idx
            ):
                action = best_action_list[action_max_idx]
                self._greedy_policy_model.add(action, 1.0, vnode[action])

            elif min_cost_value <= cost_constraint_scalar:
                action = best_action_list[action_min_idx]
                self._greedy_policy_model.add(action, 1.0, vnode[action])

            else:
                min_prob = (
                    (max_cost_value - cost_constraint_scalar)
                    / (max_cost_value - min_cost_value)
                )

                action_min = best_action_list[action_min_idx]
                action_max = best_action_list[action_max_idx]
                self._greedy_policy_model.add(action_min, min_prob, vnode[action_min])
                self._greedy_policy_model.add(action_max, 1.-min_prob, vnode[action_max])

    cdef void _init_lambda_fn(CCPOMCP self):
        cdef cnp.ndarray rand_vec
        cdef double value
        cdef int i
        if self._use_random_lambda:
            rand_vec = np.random.uniform(0.00001, 1.0, size=self._n_constraints)
            for i in range(self._n_constraints):
                value = rand_vec[i]
                self._lambda.set(i, value)
        else:
            self._lambda.zeros()

    cpdef _perform_simulation(self, state):
        cdef double lambda_vec_max
        cdef Action action

        super(CCPOMCP, self)._perform_simulation(state=state)

        # Sample using the greedy policy. This greedy policy corresponds to the first
        # call in the search(h_0) function.
        self._greedy_policy(self._agent.tree, 0.0, 0.0)
        action = self._greedy_policy_model.sample(state=state)

        # Update lambda.
        self._lambda = self._lambda + self._alpha_n * (
                self._agent.tree[action].cost_value - self._cost_constraint
        )
        if self._clip_lambda:
            lambda_vec_max = self._r_diff / (
                    self._tau * (1.0 - self._discount_factor)
            )
            self._lambda.clip(0.0, lambda_vec_max)

    cpdef _rollout(self, State state, tuple history, VNode root, int depth):
        cdef Action action
        cdef float discount = 1.0
        cdef State next_state
        cdef Observation observation
        cdef Response response, total_discounted_response
        cdef int nsteps

        total_discounted_response = self._null_response
        while depth < self._max_depth:
            action = self._rollout_policy.rollout(state, history)
            next_state, observation, response, nsteps = (
                sample_generative_model_with_response(
                    self._agent.transition_model,
                    self._agent.observation_model,
                    self._agent.response_model,
                    state,
                    action,
                    self._null_response,
                )
            )
            history = history + ((action, observation),)
            depth += nsteps
            total_discounted_response = (
                    total_discounted_response + (response * discount)
            )
            discount *= (self._discount_factor ** nsteps)
            state = next_state
        return total_discounted_response

    cpdef _search(CCPOMCP self):
        cdef Action action
        cdef double time_taken
        cdef int sims_count

        # Initialize the lambda vector.
        self._init_lambda_fn()

        # Run the _search(...) method in the super class. Ignore this action.
        _, time_taken, sims_count = super(CCPOMCP, self)._search()

        # After the search times out, create a policy using the greedy method.
        # This greedy policy corresponds to the last call in the search(h_0) function.
        self._greedy_policy(self._agent.tree, 0.0, self._nu)
        action = self._greedy_policy_model.sample(state=None)
        return action, time_taken, sims_count

    cpdef Response _simulate(
        CCPOMCP self,
        State state,
        tuple history,
        VNode root,
        QNode parent,
        Observation observation,
        int depth
    ):
        cdef Response response, total_response
        cdef int nsteps = 1
        cdef Action action
        cdef State next_state

        if depth > self._max_depth:
            return self._null_response

        if root is None:
            if self._agent.tree is None:
                root = self._VNode(root=True)
                self._agent.tree = root
                if self._agent.tree.history != self._agent.history:
                    raise ValueError("Unable to plan for the given history.")

            else:
                root = self._VNode()

            if parent is not None:
                parent[observation] = root

            self._expand_vnode(root, history, state=state)
            response = self._rollout(state, history, root, depth)
            return response

        # This greedy policy corresponds to the call in the simulate(s, h, d) function
        # in the paper.
        self._greedy_policy(root, self._exploration_const, self._nu)
        action = self._greedy_policy_model.sample(state)
        next_state, observation, response, nsteps = (
            sample_generative_model_with_response(
                self._agent.transition_model,
                self._agent.observation_model,
                self._agent.response_model,
                state,
                action,
                self._null_response,
            )
        )

        if nsteps == 0:
            return response

        total_response = (
            response
            + (self._discount_factor ** nsteps)
            * self._simulate(
                next_state,
                history + ((action, observation),),
                root[action][observation],
                root[action],
                observation,
                depth + nsteps
            )
        )

        root.num_visits += 1
        root[action].num_visits += 1
        root[action].value = (
                root[action].value
                + (total_response.reward - root[action].value) / root[action].num_visits
        )

        root[action].cost_value = (
                root[action].cost_value
                + (total_response.cost - root[action].cost_value) / root[action].num_visits
        )

        root[action].avg_cost_value = (
                root[action].avg_cost_value
                + (response.cost - root[action].avg_cost_value) / root[action].num_visits
        )

        if depth == 1 and root is not None:
            root.belief.add(state)

        return total_response

    @cython.boundscheck(False)
    @cython.wraparound(False)
    cdef void _update_cost_constraint(
        CCPOMCP self,
        Action sampled_action
    ):
        cdef double action_prob, prob_prime
        cdef Action action_prime
        cdef list[Action] action_prime_list
        cdef int i = 0
        cdef int n_actions

        action_prob = self._greedy_policy_model.probability(
            action=sampled_action,
            state=None
        )
        self._cost_constraint -= (
            action_prob
            * self._greedy_policy_model.action_avg_cost(sampled_action)
        )

        if action_prob < 1.0:
            action_prime_list = self._greedy_policy_model.get_all_actions()
            n_actions = len(action_prime_list)
            for i in range(n_actions):
                action_prime = action_prime_list[i]
                if action_prime == sampled_action:
                    continue

                prob_prime = self._greedy_policy_model.probability(
                    action=action_prime,
                    state=self._agent.history
                )
                self._cost_constraint -= (
                    prob_prime
                    * self._greedy_policy_model.action_cost_value(sampled_action)
                )
        self._cost_constraint /= (self._discount_factor * action_prob)


cdef double _compute_visits_ratio(
    double visits_num,
    double visits_denom,
    double explore_const,
):
    if visits_denom == 0.0:
        return NEG_INFINITY
    else:
        return explore_const * sqrt(visits_num / visits_denom)


cdef double _get_ccqnode_scalar_cost(
    VNode node,
    Action action
):
    if action not in node:
        raise KeyError(f"Action {action} does not exist in node.")
    return node[action].cost_value[0]<|MERGE_RESOLUTION|>--- conflicted
+++ resolved
@@ -496,13 +496,8 @@
         # Compute Q_lambda.
         cdef double n_ccqnode_visits
         cdef double logN = log(<double> vnode.num_visits + 1)
-<<<<<<< HEAD
-        cdef double q_value
-        cdef Vector Q_lambda, Action_UCB
-=======
         cdef double q_value = 0.
         cdef double action_ucb = 0.
->>>>>>> 900b6a8e
         cdef CCQNode ccqnode
         cdef Action action
         cdef int i = 0
